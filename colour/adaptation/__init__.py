#!/usr/bin/env python
# -*- coding: utf-8 -*-

from __future__ import absolute_import

from .cat import CHROMATIC_ADAPTATION_METHODS
from .cat import chromatic_adaptation_matrix, chromatic_adaptation
<<<<<<< HEAD
from .cmccat2000 import (
    CMCCAT2000_InductionFactors,
    CMCCAT2000_VIEWING_CONDITIONS,
    CMCCAT2000_forward,
    CMCCAT2000_reverse)

__all__ = ['CHROMATIC_ADAPTATION_METHODS']
__all__ += ['chromatic_adaptation_matrix', 'chromatic_adaptation']
__all__ += ['CMCCAT2000_InductionFactors',
            'CMCCAT2000_VIEWING_CONDITIONS',
            'CMCCAT2000_forward',
            'CMCCAT2000_reverse']
=======
from .cie1994 import chromatic_adaptation_cie1994

__all__ = ['CHROMATIC_ADAPTATION_METHODS']
__all__ += ['chromatic_adaptation_matrix', 'chromatic_adaptation']
__all__ += ['chromatic_adaptation_cie1994']
>>>>>>> 4ec13c11
<|MERGE_RESOLUTION|>--- conflicted
+++ resolved
@@ -5,7 +5,7 @@
 
 from .cat import CHROMATIC_ADAPTATION_METHODS
 from .cat import chromatic_adaptation_matrix, chromatic_adaptation
-<<<<<<< HEAD
+from .cie1994 import chromatic_adaptation_cie1994
 from .cmccat2000 import (
     CMCCAT2000_InductionFactors,
     CMCCAT2000_VIEWING_CONDITIONS,
@@ -14,14 +14,8 @@
 
 __all__ = ['CHROMATIC_ADAPTATION_METHODS']
 __all__ += ['chromatic_adaptation_matrix', 'chromatic_adaptation']
+__all__ += ['chromatic_adaptation_cie1994']
 __all__ += ['CMCCAT2000_InductionFactors',
             'CMCCAT2000_VIEWING_CONDITIONS',
             'CMCCAT2000_forward',
-            'CMCCAT2000_reverse']
-=======
-from .cie1994 import chromatic_adaptation_cie1994
-
-__all__ = ['CHROMATIC_ADAPTATION_METHODS']
-__all__ += ['chromatic_adaptation_matrix', 'chromatic_adaptation']
-__all__ += ['chromatic_adaptation_cie1994']
->>>>>>> 4ec13c11
+            'CMCCAT2000_reverse']